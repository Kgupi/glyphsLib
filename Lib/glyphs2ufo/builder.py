# Copyright 2015 Google Inc. All Rights Reserved.
#
# Licensed under the Apache License, Version 2.0 (the "License");
# you may not use this file except in compliance with the License.
# You may obtain a copy of the License at
#
#     http://www.apache.org/licenses/LICENSE-2.0
#
# Unless required by applicable law or agreed to in writing, software
# distributed under the License is distributed on an "AS IS" BASIS,
# WITHOUT WARRANTIES OR CONDITIONS OF ANY KIND, either express or implied.
# See the License for the specific language governing permissions and
# limitations under the License.


from __future__ import print_function, division, absolute_import

import os
import re
import shutil
import sys

<<<<<<< HEAD
from defcon import Font
from fontTools.misc.transform import Transform

=======
>>>>>>> 7c482346
__all__ = [
    'to_ufos', 'clear_data', 'set_redundant_data', 'set_custom_params',
    'build_style_name', 'build_ufo_path', 'write_ufo', 'GLYPHS_PREFIX'
]


PUBLIC_PREFIX = 'public.'
GLYPHS_PREFIX = 'com.schriftgestaltung.'
ROBOFONT_PREFIX = 'com.typemytype.robofont.'

GLYPHS_COLORS = (
    '0.85,0.26,0.06,1',
    '0.99,0.62,0.11,1',
    '0.65,0.48,0.2,1',
    '0.97,1,0,1',
    '0.67,0.95,0.38,1',
    '0.04,0.57,0.04,1',
    '0,0.67,0.91,1',
    '0.18,0.16,0.78,1',
    '0.5,0.09,0.79,1',
    '0.98,0.36,0.67,1',
    '0.75,0.75,0.75,1',
    '0.25,0.25,0.25,1')

WEIGHT_CODES = {
    'Thin': 250,
    'Light': 300,
    'SemiLight': 350,
    'DemiLight': 350,
    '': 400,
    'Regular': 400,
    'Medium': 500,
    'DemiBold': 600,
    'SemiBold': 600,
    'Bold': 700,
    'ExtraBold': 800,
    'Extra Bold': 800,
    'Black': 900}

WIDTH_CODES = {
    'Extra Condensed': 2,
    'Cd': 3,
    'Cond': 3,
    'Condensed': 3,
    'Narrow': 4,
    'SemiCondensed': 4,
    '': 5}


def to_ufos(data, italic=False, include_instances=False, debug=False):
    """Take .glyphs file data and load it into UFOs.

    Takes in data as a dictionary structured according to
    https://github.com/schriftgestalt/GlyphsSDK/blob/master/GlyphsFileFormat.md
    and returns a list of UFOs, one per master.

    If debug is True, returns unused input data instead of the resulting UFOs.
    """

    feature_prefixes, classes, features = [], [], []
    for f in data.get('featurePrefixes', []):
        feature_prefixes.append((f.pop('name'), f.pop('code'),
                                 f.pop('automatic', None)))
    for c in data.get('classes', []):
        classes.append((c.pop('name'), c.pop('code'), c.pop('automatic', None)))
    for f in data.get('features', []):
        features.append((f.pop('name'), f.pop('code'), f.pop('automatic', None),
                         f.pop('disabled', None), f.pop('notes', None)))
    kerning_groups = {}

    # stores background data from "associated layers"
    supplementary_bg_data = []

    #TODO(jamesgk) maybe create one font at a time to reduce memory usage
    ufos, master_id_order = generate_base_fonts(data, italic)

    glyph_order = []

    for glyph in data['glyphs']:
        add_glyph_to_groups(kerning_groups, glyph)

        glyph_name = glyph.pop('glyphname')
        glyph_order.append(glyph_name)
        if not re.match(r'^([A-Za-z_][\w.]*|\.notdef)$', glyph_name):
            warn('Illegal glyph name "%s". If this is used in the font\'s '
                 'feature syntax, it could cause errors.' % glyph_name)

        # pop glyph metadata only once, i.e. not when looping through layers
        metadata_keys = ['unicode', 'color', 'export', 'lastChange',
                         'leftMetricsKey', 'note', 'rightMetricsKey',
                         'widthMetricsKey']
        glyph_data = {k: glyph.pop(k) for k in metadata_keys if k in glyph}

        for layer in glyph['layers']:
            layer_id = layer.pop('layerId')
            layer_name = layer.pop('name', None)

            assoc_id = layer.pop('associatedMasterId', None)
            if assoc_id is not None:
                if layer_name is not None:
                    supplementary_bg_data.append(
                        (assoc_id, glyph_name, layer_name, layer))
                continue

            ufo = ufos[layer_id]
            glyph = ufo.newGlyph(glyph_name)
            load_glyph(glyph, layer, glyph_data)

    for layer_id, glyph_name, bg_name, bg_data in supplementary_bg_data:
        glyph = ufos[layer_id][glyph_name]
        set_robofont_glyph_background(glyph, bg_name, bg_data)

    for ufo in ufos.values():
        propagate_anchors(ufo)
        add_features_to_ufo(ufo, feature_prefixes, classes, features)
        add_groups_to_ufo(ufo, kerning_groups)
        ufo.lib[PUBLIC_PREFIX + 'glyphOrder'] = glyph_order

    for master_id, kerning in data.pop('kerning', {}).items():
        load_kerning(ufos[master_id], kerning)

    result = [ufos[master_id] for master_id in master_id_order]
    instances = data.pop('instances', [])
    if debug:
        return clear_data(data)
    elif include_instances:
        return result, instances
    return result


def clear_data(data):
    """Clear empty list or dict attributes in data.

    This is used to determine what input data provided to to_ufos was not
    loaded into an UFO."""

    data_type = type(data)
    if data_type is dict:
        for key, val in data.items():
            if not clear_data(val):
                del data[key]
        return data
    elif data_type is list:
        i = 0
        while i < len(data):
            val = data[i]
            if not clear_data(val):
                del data[i]
            else:
                i += 1
        return data
    return True


def generate_base_fonts(data, italic):
    """Generate a list of UFOs with metadata loaded from .glyphs data."""
    from defcon import Font

    date_created = to_ufo_time(data.pop('date'))
    family_name = data.pop('familyName')
    units_per_em = data.pop('unitsPerEm')
    version_major = data.pop('versionMajor')
    version_minor = data.pop('versionMinor')
    user_data = data.pop('userData', {})
    copyright = data.pop('copyright', None)
    designer = data.pop('designer', None)
    designer_url = data.pop('designerURL', None)
    manufacturer = data.pop('manufacturer', None)
    manufacturer_url = data.pop('manufacturerURL', None)

    misc = ['DisplayStrings', 'disablesAutomaticAlignment', 'disablesNiceNames']
    custom_params = parse_custom_params(data, misc)

    ufos = {}
    master_id_order = []
    for master in data['fontMaster']:
        ufo = Font()

        ufo.info.familyName = family_name
        ufo.info.styleName = build_style_name(master, ('width', 'weight'), italic)

        ufo.info.openTypeHeadCreated = date_created
        ufo.info.unitsPerEm = units_per_em
        ufo.info.versionMajor = version_major
        ufo.info.versionMinor = version_minor

        if copyright:
            ufo.info.copyright = unicode(copyright.decode("utf-8"))
        if designer:
            ufo.info.openTypeNameDesigner = designer
        if designer_url:
            ufo.info.openTypeNameDesignerURL = designer_url
        if manufacturer:
            ufo.info.openTypeNameManufacturer = manufacturer
        if manufacturer_url:
            ufo.info.openTypeNameManufacturerURL = manufacturer_url

        ufo.info.ascender = master.pop('ascender')
        ufo.info.capHeight = master.pop('capHeight')
        ufo.info.descender = master.pop('descender')
        ufo.info.xHeight = master.pop('xHeight')
        horizontal_stems = master.pop('horizontalStems', None)
        vertical_stems = master.pop('verticalStems', None)

        if horizontal_stems:
            ufo.info.postscriptStemSnapH = horizontal_stems
        if vertical_stems:
            ufo.info.postscriptStemSnapV = vertical_stems

        set_redundant_data(ufo)
        set_blue_values(ufo, master.pop('alignmentZones', []))
        set_family_user_data(ufo, user_data)
        set_master_user_data(ufo, master.pop('userData', {}))
        set_robofont_guidelines(ufo, master, is_global=True)

        set_custom_params(ufo, parsed=custom_params)
        # the misc attributes double as deprecated info attributes!
        # they are Glyphs-related, not OpenType-related, and don't go in info
        misc = ['weightValue', 'widthValue']
        set_custom_params(ufo, data=master, misc_keys=misc, non_info=misc)

        master_id = master.pop('id')
        ufo.lib[GLYPHS_PREFIX + 'fontMasterID'] = master_id
        master_id_order.append(master_id)
        ufos[master_id] = ufo

    return ufos, master_id_order


def set_redundant_data(ufo):
    """Set redundant metadata in a UFO, e.g. data based on other data."""

    family_name, style_name = ufo.info.familyName, ufo.info.styleName

    width, weight = parse_style_attrs(style_name)
    ufo.info.openTypeOS2WidthClass = WIDTH_CODES[width]
    ufo.info.openTypeOS2WeightClass = WEIGHT_CODES[weight]

    if weight and weight != 'Regular':
        ufo.lib[GLYPHS_PREFIX + 'weight'] = weight
    if width:
        ufo.lib[GLYPHS_PREFIX + 'width'] = width

    if style_name.lower() in ['regular', 'bold', 'italic', 'bold italic']:
        ufo.info.styleMapStyleName = style_name.lower()
        ufo.info.styleMapFamilyName = family_name
    else:
        ufo.info.styleMapStyleName = ' '.join(s for s in (
            'bold' if weight == 'Bold' else '',
            'italic' if 'Italic' in style_name else '') if s) or 'regular'
        ufo.info.styleMapFamilyName = ' '.join(s for s in (
            family_name, width, weight if weight != 'Bold' else '') if s)
    ufo.info.openTypeNamePreferredFamilyName = family_name
    ufo.info.openTypeNamePreferredSubfamilyName = style_name


def set_custom_params(ufo, parsed=None, data=None, misc_keys=(), non_info=()):
    """Set Glyphs custom parameters in UFO info or lib, where appropriate.

    Custom parameter data can be pre-parsed out of Glyphs data and provided via
    the `parsed` argument, otherwise `data` should be provided and will be
    parsed. The `parsed` option is provided so that custom params can be popped
    from Glyphs data once and used several times; in general this is used for
    debugging purposes (to detect unused Glyphs data).

    The `non_info` argument can be used to specify potential UFO info attributes
    which should not be put in UFO info.
    """

    if parsed is None:
        parsed = parse_custom_params(data or {}, misc_keys)
    else:
        assert data is None, "Shouldn't provide parsed data and data to parse."

    for name, value in parsed:

        # deal with any Glyphs naming quirks here
        if name == 'disablesNiceNames':
            name = 'useNiceNames'
            value = int(not value)

        opentype_attr_prefix_pairs = (
            ('hhea', 'Hhea'), ('description', 'NameDescription'),
            ('license', 'NameLicense'), ('panose', 'OS2Panose'),
            ('typo', 'OS2Typo'), ('win', 'OS2Win'), ('vendorID', 'OS2VendorID'),
            ('versionString', 'NameVersion'), ('fsType', 'OS2Type'))
        for glyphs_prefix, ufo_prefix in opentype_attr_prefix_pairs:
            name = re.sub(
                '^' + glyphs_prefix, 'openType' + ufo_prefix, name)

        postscript_attrs = ('underlinePosition', 'underlineThickness')
        if name in postscript_attrs:
            name = 'postscript' + name[0].upper() + name[1:]

        # enforce that winAscent/Descent are positive, according to UFO spec
        if name.startswith('openTypeOS2Win') and value < 0:
            value = -value

        # most OpenType table entries go in the info object
        if hasattr(ufo.info, name) and name not in non_info:
            setattr(ufo.info, name, value)

        # everything else gets dumped in the lib
        else:
            ufo.lib[GLYPHS_PREFIX + name] = value


def set_blue_values(ufo, alignment_zones):
    """Set postscript blue values from Glyphs alignment zones."""

    blue_values = []
    other_blues = []

    for base, offset in sorted(alignment_zones):
        pair = [base, base + offset]
        val_list = blue_values if base >= 0 else other_blues
        val_list.extend(sorted(pair))

    ufo.info.postscriptBlueValues = blue_values
    ufo.info.postscriptOtherBlues = other_blues


def set_robofont_guidelines(ufo_obj, glyphs_data, is_global=False):
    """Set guidelines as Glyphs does."""

    guidelines = glyphs_data.get('guideLines')
    if not guidelines:
        return

    new_guidelines = []
    for guideline in guidelines:
        x, y = guideline.pop('position')
        angle = guideline.pop('angle', 0)
        new_guideline = {'x': x, 'y': y, 'angle': angle, 'isGlobal': is_global}

        locked = guideline.pop('locked', False)
        if locked:
            new_guideline['locked'] = True

        new_guidelines.append(new_guideline)
    ufo_obj.lib[ROBOFONT_PREFIX + 'guides'] = new_guidelines


def set_robofont_glyph_background(glyph, key, background):
    """Set glyph background as Glyphs does."""

    if not background:
        return

    new_background = {}
    new_background['lib'] = background.pop('lib', {})

    anchors = []
    for anchor in background.get('anchors', []):
        x, y = anchor.pop('position')
        anchors.append({'x': x, 'y': y, 'name': anchor.pop('name')})
    new_background['anchors'] = anchors

    components = []
    for component in background.get('components', []):
        new_component = {
            'baseGlyph': component.pop('name'),
            'transformation': component.pop('transform', (1, 0, 0, 1, 0, 0))}

        for meta_attr in ['disableAlignment', 'locked']:
            value = component.pop(meta_attr, False)
            if value:
                new_component[meta_attr] = True

        components.append(new_component)
    new_background['components'] = components

    contours = []
    for path in background.get('paths', []):
        points = []
        for x, y, node_type, smooth in path.pop('nodes', []):
            point = {'x': x, 'y': y, 'smooth': smooth}
            if node_type in ['line', 'curve']:
                point['segmentType'] = node_type
            points.append(point)
        contours.append({'points': points})
        path.pop('closed', None)  # not used, but remove for debug purposes
    new_background['contours'] = contours

    new_background['width'] = background.pop('width', glyph.width)
    new_background['name'] = glyph.name
    new_background['unicodes'] = []

    libkey = ROBOFONT_PREFIX + 'layerData'
    try:
        glyph.lib[libkey][key] = new_background
    except KeyError:
        glyph.lib[libkey] = {key: new_background}


def set_family_user_data(ufo, user_data):
    """Set family-wide user data as Glyphs does."""

    for key, val in user_data.items():
        ufo.lib[key] = val


def set_master_user_data(ufo, user_data):
    """Set master-specific user data as Glyphs does."""

    if user_data:
        ufo.lib[GLYPHS_PREFIX + 'fontMaster.userData'] = user_data


def build_style_name(data, attr_keys, italic):
    """Build style name from width and weight strings in data, and whether the
    style is italic.
    """

    italic = 'Italic' if italic else ''
    if len(attr_keys) == 2:
        # assume keys are for width and weight
        width = data.pop(attr_keys[0], '')
        weight = data.pop(attr_keys[1], 'Regular')
    else:
        # assume one key for both width and weight
        width, weight = parse_style_attrs(data.pop(attr_keys[0]))
    if (italic or width) and weight == 'Regular':
        weight = ''
    return ' '.join(s for s in (width, weight, italic) if s)


def parse_style_attrs(name):
    """Parse width and weight from a style name, and return them in a tuple."""

    m = re.search('(%s)' % '|'.join(k for k in WIDTH_CODES.keys() if k), name)
    width = m.group(0) if m else ''
    weight = name.replace(width, '').replace('Italic', '').strip()
    if weight not in WEIGHT_CODES:
        warn('Unrecognized weight "%s"' % weight)
        weight = ''
    return width, weight


def to_ufo_time(datetime_obj):
    """Format a datetime object as specified for UFOs."""
    return datetime_obj.strftime('%Y/%m/%d %H:%M:%S')


def parse_custom_params(data, misc_keys):
    """Parse customParameters into a list of <name, val> pairs."""

    params = []
    for p in data.get('customParameters', []):
        params.append((p.pop('name'), p.pop('value')))
    for key in misc_keys:
        try:
            val = data.pop(key)
        except KeyError:
            continue
        params.append((key, val))
    return params


def load_kerning(ufo, kerning_data):
    """Add .glyphs kerning to an UFO."""

    warning_msg = 'Non-existent glyph class %s found in kerning rules.'
    for left, pairs in kerning_data.items():
        match = re.match(r'@MMK_L_(.+)', left)
        if match:
            left = 'public.kern1.%s' % match.group(1)
            if left not in ufo.groups:
                warn(warning_msg % left)
                continue
        for right, kerning_val in pairs.items():
            match = re.match(r'@MMK_R_(.+)', right)
            if match:
                right = 'public.kern2.%s' % match.group(1)
                if right not in ufo.groups:
                    warn(warning_msg % right)
                    continue
            ufo.kerning[left, right] = kerning_val
    remove_conflicting_kerning(ufo)


def remove_conflicting_kerning(ufo):
    """Remove any conflicting kerning rules.

    If conflicts are detected in a class-to-glyph rule, the rule is replaced
    with glyph-to-glyph rules for each of the class's members (minus the
    offending members).
    """

    left_class_kerning = []
    right_class_kerning = []

    # collect kerning rules by type
    for pair, value in ufo.kerning.items():
        left, right = pair
        left_is_class = left.startswith('public.kern1.')
        right_is_class = right.startswith('public.kern2.')
        if left_is_class and not right_is_class:
            left_class_kerning.append(pair)
        elif right_is_class and not left_is_class:
            right_class_kerning.append(pair)

    # remove conflicts
    seen = {}
    for left, right in left_class_kerning:
        remove_rule_if_conflict(ufo, seen, left, right, is_left_class=True)
    for left, right in right_class_kerning:
        remove_rule_if_conflict(ufo, seen, right, left, is_left_class=False)


def remove_rule_if_conflict(ufo, seen, classname, glyph, is_left_class=True):
    """Check if a class-to-glyph kerning rule has a conflict with any existing
    rule in `seen`, and remove any conflicts if they exist.
    """

    original_pair = (classname, glyph) if is_left_class else (glyph, classname)
    val = ufo.kerning[original_pair]
    rule = original_pair + (val,)

    old_glyphs = ufo.groups[classname]
    new_glyphs = []
    for member in old_glyphs:
        pair = (member, glyph) if is_left_class else (glyph, member)
        existing_rule = seen.get(pair)
        if (existing_rule is not None and
            existing_rule[-1] != val and
            pair not in ufo.kerning):
            warn('Duplicate kerning rules found for glyph pair "%s, %s" '
                 '(%s and %s), removing pair from latter rule' %
                 (pair + (existing_rule, rule)))
        else:
            new_glyphs.append(member)
            seen[pair] = rule

    if new_glyphs != old_glyphs:
        del ufo.kerning[original_pair]
        for member in new_glyphs:
            pair = (member, glyph) if is_left_class else(glyph, member)
            ufo.kerning[pair] = val


def load_glyph_libdata(glyph, layer):
    """Add to a glyph's lib data."""

    set_robofont_guidelines(glyph, layer)
    set_robofont_glyph_background(glyph, 'background', layer.get('background'))
    for key in ['annotations', 'hints']:
        try:
            value = layer.pop(key)
        except KeyError:
            continue
        glyph.lib[GLYPHS_PREFIX + key] = value

    # data related to components stored in lists of booleans
    # each list's elements correspond to the components in order
    for key in ['disableAlignment', 'locked']:
        values = [c.pop(key, False) for c in layer.get('components', [])]
        if any(values):
            key = key[0].upper() + key[1:]
            glyph.lib['%scomponents%s' % (GLYPHS_PREFIX, key)] = values


def load_glyph(glyph, layer, glyph_data):
    """Add .glyphs metadata, paths, components, and anchors to a glyph."""

    glyphlib_prefix = GLYPHS_PREFIX + 'Glyphs.'

    uval = glyph_data.get('unicode')
    if uval is not None:
        glyph.unicode = uval
    note = glyph_data.get('note')
    if note is not None:
        glyph.note = note
    last_change = glyph_data.get('lastChange')
    if last_change is not None:
        glyph.lib[glyphlib_prefix + 'lastChange'] = to_ufo_time(last_change)
    color_index = glyph_data.get('color')
    if color_index is not None:
        glyph.lib[glyphlib_prefix + 'ColorIndex'] = color_index
        glyph.lib[PUBLIC_PREFIX + 'markColor'] = GLYPHS_COLORS[color_index]
    export = glyph_data.get('export')
    if export is not None:
        glyph.lib[glyphlib_prefix + 'Export'] = export

    for key in ['leftMetricsKey', 'rightMetricsKey', 'widthMetricsKey']:
        glyph_metrics_key = None
        try:
            glyph_metrics_key = layer.pop(key)
        except KeyError:
            glyph_metrics_key = glyph_data.get(key)
        if glyph_metrics_key:
            glyph_metrics_key = unicode(glyph_metrics_key.decode("utf-8"))
            glyph.lib[glyphlib_prefix + key] = glyph_metrics_key

    # load width before background, which is loaded with lib data
    glyph.width = layer.pop('width')
    load_glyph_libdata(glyph, layer)

    pen = glyph.getPointPen()
    draw_paths(pen, layer.get('paths', []))
    draw_components(pen, layer.get('components', []))
    add_anchors_to_glyph(glyph, layer.get('anchors', []))


def draw_paths(pen, paths):
    """Draw .glyphs paths onto a pen."""

    for path in paths:
        pen.beginPath()
        if not path.pop('closed', False):
            x, y, node_type, smooth = path['nodes'].pop(0)
            assert node_type == 'line', 'Open path starts with off-curve points'
            pen.addPoint((x, y), 'move')
        for x, y, node_type, smooth in path.pop('nodes'):
            if node_type not in ['line', 'curve']:
                node_type = None
            pen.addPoint((x, y), node_type, smooth)
        pen.endPath()


def draw_components(pen, components):
    """Draw .glyphs components onto a pen, adding them to the parent glyph."""

    for component in components:
        pen.addComponent(component.pop('name'),
                         component.pop('transform', (1, 0, 0, 1, 0, 0)))


def add_anchors_to_glyph(glyph, anchors):
    """Add .glyphs anchors to a glyph."""

    for anchor in anchors:
        x, y = anchor.pop('position')
        anchor_dict = {'name': anchor.pop('name'), 'x': x, 'y': y}
        glyph.appendAnchor(glyph.anchorClass(anchorDict=anchor_dict))


def add_glyph_to_groups(kerning_groups, glyph_data):
    """Add a glyph to its kerning groups, creating new groups if necessary."""

    glyph_name = glyph_data['glyphname']
    group_keys = {
        '1': 'rightKerningGroup',
        '2': 'leftKerningGroup'}
    for side, group_key in group_keys.items():
        if group_key not in glyph_data:
            continue
        group = 'public.kern%s.%s' % (side, glyph_data.pop(group_key))
        kerning_groups[group] = kerning_groups.get(group, []) + [glyph_name]


def propagate_anchors(ufo):
    """Copy anchors from parent glyphs' components to the parent."""

    def get_anchor(glyph, name):
        return next((a for a in glyph.anchors if a.name == name), None)

    for parent in ufo:
        added_here = {}

        # don't propagate anchors for mark glyphs
        if any(a.name.startswith('_') for a in parent.anchors):
            continue

        # try to get anchors from base (first) components
        glyph = parent
        transformation = Transform()
        while glyph.components:
            component = glyph.components[0]
            glyph = ufo[component.baseGlyph]
            transformation = transformation.transform(component.transformation)
            for anchor in glyph.anchors:
                if get_anchor(parent, anchor.name) is None:
                    added_here[anchor.name] = transformation.transformPoint(
                        (anchor.x, anchor.y))

        # adjust anchors to which a mark has been attached
        for component in parent.components[1:]:
            glyph = ufo[component.baseGlyph]
            transformation = Transform(*component.transformation)
            for anchor in glyph.anchors:
                if (anchor.name in added_here and
                    get_anchor(glyph, '_' + anchor.name) is not None):
                    added_here[anchor.name] = transformation.transformPoint(
                        (anchor.x, anchor.y))

        for name, (x, y) in added_here.items():
            anchor_dict = {'name': name, 'x': x, 'y': y}
            parent.appendAnchor(glyph.anchorClass(anchorDict=anchor_dict))


def add_groups_to_ufo(ufo, kerning_groups):
    """Add kerning groups to an UFO."""

    for name, glyphs in kerning_groups.items():
        ufo.groups[name] = glyphs


def add_features_to_ufo(ufo, feature_prefixes, classes, features):
    """Write an UFO's OpenType feature file."""

    autostr = lambda automatic: '# automatic\n' if automatic else ''

    prefix_str = '\n\n'.join(
        '# Prefix: %s\n%s%s' % (name, autostr(automatic), code.strip())
        for name, code, automatic in feature_prefixes)

    class_defs = []
    for name, code, automatic in classes:
        if not name.startswith('@'):
            name = '@' + name
        class_defs.append('%s%s = [ %s ];' % (autostr(automatic), name, code))
    class_str = '\n\n'.join(class_defs)

    feature_defs = []
    for name, code, automatic, disabled, notes in features:
        code = code.strip()
        lines = ['feature %s {' % name]
        if notes:
            lines.append('# notes:')
            lines.extend('# ' + line for line in notes.splitlines())
        if automatic:
            lines.append('# automatic')
        if disabled:
            lines.append('# disabled')
            lines.extend('#' + line for line in code.splitlines())
        else:
            lines.append(code)
        lines.append('} %s;' % name)
        feature_defs.append('\n'.join(lines))
    fea_str = '\n\n'.join(feature_defs)

    # make sure feature text is a unicode string, for defcon
    full_text = u'\n\n'.join([prefix_str, class_str, fea_str])
    ufo.features.text = full_text if full_text.strip() else ''


def build_ufo_path(out_dir, family_name, style_name):
    """Build string to use as a UFO path."""

    return os.path.join(
        out_dir, '%s-%s.ufo' % (
            family_name.replace(' ', ''),
            style_name.replace(' ', '')))


def write_ufo(ufo, out_dir):
    """Write a UFO."""

    out_path = build_ufo_path(
        out_dir, ufo.info.familyName, ufo.info.styleName)

    # Defcon seems to fail trying to update UFOs
    # TODO(jamesgk) maybe look into this
    if os.path.exists(out_path):
        shutil.rmtree(out_path)

    print('>>> Writing %s' % out_path)
    if ufo.path:
        ufo.save()
    else:
        ufo.save(out_path)


def warn(message):
    print('WARNING: ' + message, file=sys.stderr)<|MERGE_RESOLUTION|>--- conflicted
+++ resolved
@@ -20,12 +20,6 @@
 import shutil
 import sys
 
-<<<<<<< HEAD
-from defcon import Font
-from fontTools.misc.transform import Transform
-
-=======
->>>>>>> 7c482346
 __all__ = [
     'to_ufos', 'clear_data', 'set_redundant_data', 'set_custom_params',
     'build_style_name', 'build_ufo_path', 'write_ufo', 'GLYPHS_PREFIX'
@@ -680,6 +674,8 @@
 def propagate_anchors(ufo):
     """Copy anchors from parent glyphs' components to the parent."""
 
+    from fontTools.misc.transform import Transform
+
     def get_anchor(glyph, name):
         return next((a for a in glyph.anchors if a.name == name), None)
 
